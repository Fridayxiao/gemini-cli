--- conflicted
+++ resolved
@@ -17,12 +17,9 @@
 } from '@google/gemini-cli-core';
 import { LoadedSettings, SettingsFile, Settings } from '../config/settings.js';
 import process from 'node:process';
-<<<<<<< HEAD
 import { StreamingState } from './types.js';
 import { useGeminiStream } from './hooks/useGeminiStream.js';
-=======
 import { Tips } from './components/Tips.js';
->>>>>>> 770f8628
 
 // Define a more complete mock server config based on actual Config
 interface MockServerConfig {
