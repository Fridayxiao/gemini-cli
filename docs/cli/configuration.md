# Gemini CLI Configuration

**Note on New Configuration Format**

The format of the `settings.json` file has been updated to a new, more organized structure.

- The new format will be supported in the stable release starting **[09/10/25]**.
- Automatic migration from the old format to the new format will begin on **[09/17/25]**.

For details on the previous format, please see the [v1 Configuration documentation](./configuration-v1.md).

Gemini CLI offers several ways to configure its behavior, including environment variables, command-line arguments, and settings files. This document outlines the different configuration methods and available settings.

## Configuration layers

Configuration is applied in the following order of precedence (lower numbers are overridden by higher numbers):

1.  **Default values:** Hardcoded defaults within the application.
2.  **System defaults file:** System-wide default settings that can be overridden by other settings files.
3.  **User settings file:** Global settings for the current user.
4.  **Project settings file:** Project-specific settings.
5.  **System settings file:** System-wide settings that override all other settings files.
6.  **Environment variables:** System-wide or session-specific variables, potentially loaded from `.env` files.
7.  **Command-line arguments:** Values passed when launching the CLI.

## Settings files

Gemini CLI uses JSON settings files for persistent configuration. There are four locations for these files:

- **System defaults file:**
  - **Location:** `/etc/gemini-cli/system-defaults.json` (Linux), `C:\ProgramData\gemini-cli\system-defaults.json` (Windows) or `/Library/Application Support/GeminiCli/system-defaults.json` (macOS). The path can be overridden using the `GEMINI_CLI_SYSTEM_DEFAULTS_PATH` environment variable.
  - **Scope:** Provides a base layer of system-wide default settings. These settings have the lowest precedence and are intended to be overridden by user, project, or system override settings.
- **User settings file:**
  - **Location:** `~/.gemini/settings.json` (where `~` is your home directory).
  - **Scope:** Applies to all Gemini CLI sessions for the current user. User settings override system defaults.
- **Project settings file:**
  - **Location:** `.gemini/settings.json` within your project's root directory.
  - **Scope:** Applies only when running Gemini CLI from that specific project. Project settings override user settings and system defaults.
- **System settings file:**
  - **Location:** `/etc/gemini-cli/settings.json` (Linux), `C:\ProgramData\gemini-cli\settings.json` (Windows) or `/Library/Application Support/GeminiCli/settings.json` (macOS). The path can be overridden using the `GEMINI_CLI_SYSTEM_SETTINGS_PATH` environment variable.
  - **Scope:** Applies to all Gemini CLI sessions on the system, for all users. System settings act as overrides, taking precedence over all other settings files. May be useful for system administrators at enterprises to have controls over users' Gemini CLI setups.

**Note on environment variables in settings:** String values within your `settings.json` files can reference environment variables using either `$VAR_NAME` or `${VAR_NAME}` syntax. These variables will be automatically resolved when the settings are loaded. For example, if you have an environment variable `MY_API_TOKEN`, you could use it in `settings.json` like this: `"apiKey": "$MY_API_TOKEN"`.

> **Note for Enterprise Users:** For guidance on deploying and managing Gemini CLI in a corporate environment, please see the [Enterprise Configuration](./enterprise.md) documentation.

### The `.gemini` directory in your project

In addition to a project settings file, a project's `.gemini` directory can contain other project-specific files related to Gemini CLI's operation, such as:

- [Custom sandbox profiles](#sandboxing) (e.g., `.gemini/sandbox-macos-custom.sb`, `.gemini/sandbox.Dockerfile`).

### Available settings in `settings.json`

Settings are organized into categories. All settings should be placed within their corresponding top-level category object in your `settings.json` file.

#### `general`

- **`general.preferredEditor`** (string):
  - **Description:** The preferred editor to open files in.
  - **Default:** `undefined`

- **`general.vimMode`** (boolean):
  - **Description:** Enable Vim keybindings.
  - **Default:** `false`

- **`general.disableAutoUpdate`** (boolean):
  - **Description:** Disable automatic updates.
  - **Default:** `false`

- **`general.disableUpdateNag`** (boolean):
  - **Description:** Disable update notification prompts.
  - **Default:** `false`

- **`general.checkpointing.enabled`** (boolean):
  - **Description:** Enable session checkpointing for recovery.
  - **Default:** `false`

#### `ui`

- **`ui.theme`** (string):
  - **Description:** The color theme for the UI. See [Themes](./themes.md) for available options.
  - **Default:** `undefined`

- **`ui.customThemes`** (object):
  - **Description:** Custom theme definitions.
  - **Default:** `{}`

- **`ui.hideWindowTitle`** (boolean):
  - **Description:** Hide the window title bar.
  - **Default:** `false`

- **`ui.hideTips`** (boolean):
  - **Description:** Hide helpful tips in the UI.
  - **Default:** `false`

- **`ui.hideBanner`** (boolean):
  - **Description:** Hide the application banner.
  - **Default:** `false`

- **`ui.hideFooter`** (boolean):
  - **Description:** Hide the footer from the UI.
  - **Default:** `false`

- **`ui.showMemoryUsage`** (boolean):
  - **Description:** Display memory usage information in the UI.
  - **Default:** `false`

- **`ui.showLineNumbers`** (boolean):
  - **Description:** Show line numbers in the chat.
  - **Default:** `false`

- **`ui.accessibility.disableLoadingPhrases`** (boolean):
  - **Description:** Disable loading phrases for accessibility.
  - **Default:** `false`

#### `ide`

- **`ide.enabled`** (boolean):
  - **Description:** Enable IDE integration mode.
  - **Default:** `false`

- **`ide.hasSeenNudge`** (boolean):
  - **Description:** Whether the user has seen the IDE integration nudge.
  - **Default:** `false`

#### `privacy`

- **`privacy.usageStatisticsEnabled`** (boolean):
  - **Description:** Enable collection of usage statistics.
  - **Default:** `true`

#### `model`

- **`model.name`** (string):
  - **Description:** The Gemini model to use for conversations.
  - **Default:** `undefined`

- **`model.maxSessionTurns`** (number):
  - **Description:** Maximum number of user/model/tool turns to keep in a session. -1 means unlimited.
  - **Default:** `-1`

- **`model.summarizeToolOutput`** (object):
  - **Description:** Settings for summarizing tool output.
  - **Default:** `undefined`

- **`model.chatCompression`** (object):
  - **Description:** Chat compression settings.
  - **Default:** `undefined`

- **`model.skipNextSpeakerCheck`** (boolean):
  - **Description:** Skip the next speaker check.
  - **Default:** `false`

#### `context`

- **`context.fileName`** (string or array of strings):
  - **Description:** The name of the context file(s).
  - **Default:** `undefined`

- **`context.importFormat`** (string):
  - **Description:** The format to use when importing memory.
  - **Default:** `undefined`

- **`context.discoveryMaxDirs`** (number):
  - **Description:** Maximum number of directories to search for memory.
  - **Default:** `200`

- **`context.includeDirectories`** (array):
  - **Description:** Additional directories to include in the workspace context. Missing directories will be skipped with a warning.
  - **Default:** `[]`

- **`context.loadFromIncludeDirectories`** (boolean):
  - **Description:** Whether to load memory files from include directories.
  - **Default:** `false`

- **`context.fileFiltering.respectGitIgnore`** (boolean):
  - **Description:** Respect .gitignore files when searching.
  - **Default:** `true`

- **`context.fileFiltering.respectGeminiIgnore`** (boolean):
  - **Description:** Respect .geminiignore files when searching.
  - **Default:** `true`

- **`context.fileFiltering.enableRecursiveFileSearch`** (boolean):
  - **Description:** Enable recursive file search functionality.
  - **Default:** `true`

#### `tools`

- **`tools.sandbox`** (boolean or string):
  - **Description:** Sandbox execution environment (can be a boolean or a path string).
  - **Default:** `undefined`

- **`tools.usePty`** (boolean):
  - **Description:** Use node-pty for shell command execution. Fallback to child_process still applies.
  - **Default:** `false`

- **`tools.core`** (array of strings):
  - **Description:** Paths to core tool definitions.
  - **Default:** `undefined`

- **`tools.exclude`** (array of strings):
  - **Description:** Tool names to exclude from discovery.
  - **Default:** `undefined`

- **`tools.discoveryCommand`** (string):
  - **Description:** Command to run for tool discovery.
  - **Default:** `undefined`

- **`tools.callCommand`** (string):
  - **Description:** Command to run for tool calls.
  - **Default:** `undefined`

#### `mcp`

- **`mcp.serverCommand`** (string):
  - **Description:** Command to start an MCP server.
  - **Default:** `undefined`

- **`mcp.allowed`** (array of strings):
  - **Description:** A whitelist of MCP servers to allow.
  - **Default:** `undefined`

- **`mcp.excluded`** (array of strings):
  - **Description:** A blacklist of MCP servers to exclude.
  - **Default:** `undefined`

#### `security`

- **`security.folderTrust.featureEnabled`** (boolean):
  - **Description:** Enable folder trust feature for enhanced security.
  - **Default:** `false`

<<<<<<< HEAD
- **`showStatusInTitle`** (boolean):
  - **Description:** Shows the current operational status of the CLI in the terminal window's title. This is useful for seeing the current status when the window is minimized.
  - **Default:** `false`
  - **Example:** `"showStatusInTitle": true`

- **`sandbox`** (boolean or string):
  - **Description:** Controls whether and how to use sandboxing for tool execution. If set to `true`, Gemini CLI uses a pre-built `gemini-cli-sandbox` Docker image. For more information, see [Sandboxing](#sandboxing).
=======
- **`security.folderTrust.enabled`** (boolean):
  - **Description:** Setting to track whether Folder trust is enabled.
>>>>>>> 2a0e69d8
  - **Default:** `false`

- **`security.auth.selectedType`** (string):
  - **Description:** The currently selected authentication type.
  - **Default:** `undefined`

- **`security.auth.useExternal`** (boolean):
  - **Description:** Whether to use an external authentication flow.
  - **Default:** `undefined`

#### `advanced`

- **`advanced.autoConfigureMemory`** (boolean):
  - **Description:** Automatically configure Node.js memory limits.
  - **Default:** `false`

- **`advanced.dnsResolutionOrder`** (string):
  - **Description:** The DNS resolution order.
  - **Default:** `undefined`

- **`advanced.excludedEnvVars`** (array of strings):
  - **Description:** Environment variables to exclude from project context.
  - **Default:** `["DEBUG","DEBUG_MODE"]`

- **`advanced.bugCommand`** (object):
  - **Description:** Configuration for the bug report command.
  - **Default:** `undefined`

#### Top-Level Settings

The following settings remain at the top level of the `settings.json` file.

- **`mcpServers`** (object):
  - **Description:** Configures connections to one or more Model-Context Protocol (MCP) servers for discovering and using custom tools. Gemini CLI attempts to connect to each configured MCP server to discover available tools. If multiple MCP servers expose a tool with the same name, the tool names will be prefixed with the server alias you defined in the configuration (e.g., `serverAlias__actualToolName`) to avoid conflicts. Note that the system might strip certain schema properties from MCP tool definitions for compatibility. At least one of `command`, `url`, or `httpUrl` must be provided. If multiple are specified, the order of precedence is `httpUrl`, then `url`, then `command`.
  - **Default:** `{}`
  - **Properties:**
    - **`<SERVER_NAME>`** (object): The server parameters for the named server.
      - `command` (string, optional): The command to execute to start the MCP server via standard I/O.
      - `args` (array of strings, optional): Arguments to pass to the command.
      - `env` (object, optional): Environment variables to set for the server process.
      - `cwd` (string, optional): The working directory in which to start the server.
      - `url` (string, optional): The URL of an MCP server that uses Server-Sent Events (SSE) for communication.
      - `httpUrl` (string, optional): The URL of an MCP server that uses streamable HTTP for communication.
      - `headers` (object, optional): A map of HTTP headers to send with requests to `url` or `httpUrl`.
      - `timeout` (number, optional): Timeout in milliseconds for requests to this MCP server.
      - `trust` (boolean, optional): Trust this server and bypass all tool call confirmations.
      - `description` (string, optional): A brief description of the server, which may be used for display purposes.
      - `includeTools` (array of strings, optional): List of tool names to include from this MCP server. When specified, only the tools listed here will be available from this server (whitelist behavior). If not specified, all tools from the server are enabled by default.
      - `excludeTools` (array of strings, optional): List of tool names to exclude from this MCP server. Tools listed here will not be available to the model, even if they are exposed by the server. **Note:** `excludeTools` takes precedence over `includeTools` - if a tool is in both lists, it will be excluded.

- **`telemetry`** (object)
  - **Description:** Configures logging and metrics collection for Gemini CLI. For more information, see [Telemetry](../telemetry.md).
  - **Default:** `undefined`
  - **Properties:**
    - **`enabled`** (boolean): Whether or not telemetry is enabled.
    - **`target`** (string): The destination for collected telemetry. Supported values are `local` and `gcp`.
    - **`otlpEndpoint`** (string): The endpoint for the OTLP Exporter.
    - **`otlpProtocol`** (string): The protocol for the OTLP Exporter (`grpc` or `http`).
    - **`logPrompts`** (boolean): Whether or not to include the content of user prompts in the logs.
    - **`outfile`** (string): The file to write telemetry to when `target` is `local`.

### Example `settings.json`

Here is an example of a `settings.json` file with the new nested structure:

```json
{
  "general": {
    "vimMode": true,
    "preferredEditor": "code"
  },
  "ui": {
    "theme": "GitHub",
    "hideBanner": true,
    "hideTips": false
  },
  "tools": {
    "sandbox": "docker",
    "discoveryCommand": "bin/get_tools",
    "callCommand": "bin/call_tool",
    "exclude": ["write_file"]
  },
  "mcpServers": {
    "mainServer": {
      "command": "bin/mcp_server.py"
    },
    "anotherServer": {
      "command": "node",
      "args": ["mcp_server.js", "--verbose"]
    }
  },
  "telemetry": {
    "enabled": true,
    "target": "local",
    "otlpEndpoint": "http://localhost:4317",
    "logPrompts": true
  },
  "privacy": {
    "usageStatisticsEnabled": true
  },
  "model": {
    "name": "gemini-1.5-pro-latest",
    "maxSessionTurns": 10,
    "summarizeToolOutput": {
      "run_shell_command": {
        "tokenBudget": 100
      }
    }
  },
  "context": {
    "fileName": ["CONTEXT.md", "GEMINI.md"],
    "includeDirectories": ["path/to/dir1", "~/path/to/dir2", "../path/to/dir3"],
    "loadFromIncludeDirectories": true,
    "fileFiltering": {
      "respectGitIgnore": false
    }
  },
  "advanced": {
    "excludedEnvVars": ["DEBUG", "DEBUG_MODE", "NODE_ENV"]
  }
}
```

## Shell History

The CLI keeps a history of shell commands you run. To avoid conflicts between different projects, this history is stored in a project-specific directory within your user's home folder.

- **Location:** `~/.gemini/tmp/<project_hash>/shell_history`
  - `<project_hash>` is a unique identifier generated from your project's root path.
  - The history is stored in a file named `shell_history`.

## Environment Variables & `.env` Files

Environment variables are a common way to configure applications, especially for sensitive information like API keys or for settings that might change between environments. For authentication setup, see the [Authentication documentation](./authentication.md) which covers all available authentication methods.

The CLI automatically loads environment variables from an `.env` file. The loading order is:

1.  `.env` file in the current working directory.
2.  If not found, it searches upwards in parent directories until it finds an `.env` file or reaches the project root (identified by a `.git` folder) or the home directory.
3.  If still not found, it looks for `~/.env` (in the user's home directory).

**Environment Variable Exclusion:** Some environment variables (like `DEBUG` and `DEBUG_MODE`) are automatically excluded from being loaded from project `.env` files to prevent interference with gemini-cli behavior. Variables from `.gemini/.env` files are never excluded. You can customize this behavior using the `advanced.excludedEnvVars` setting in your `settings.json` file.

- **`GEMINI_API_KEY`**:
  - Your API key for the Gemini API.
  - One of several available [authentication methods](./authentication.md).
  - Set this in your shell profile (e.g., `~/.bashrc`, `~/.zshrc`) or an `.env` file.
- **`GEMINI_MODEL`**:
  - Specifies the default Gemini model to use.
  - Overrides the hardcoded default
  - Example: `export GEMINI_MODEL="gemini-2.5-flash"`
- **`GOOGLE_API_KEY`**:
  - Your Google Cloud API key.
  - Required for using Vertex AI in express mode.
  - Ensure you have the necessary permissions.
  - Example: `export GOOGLE_API_KEY="YOUR_GOOGLE_API_KEY"`.
- **`GOOGLE_CLOUD_PROJECT`**:
  - Your Google Cloud Project ID.
  - Required for using Code Assist or Vertex AI.
  - If using Vertex AI, ensure you have the necessary permissions in this project.
  - **Cloud Shell Note:** When running in a Cloud Shell environment, this variable defaults to a special project allocated for Cloud Shell users. If you have `GOOGLE_CLOUD_PROJECT` set in your global environment in Cloud Shell, it will be overridden by this default. To use a different project in Cloud Shell, you must define `GOOGLE_CLOUD_PROJECT` in a `.env` file.
  - Example: `export GOOGLE_CLOUD_PROJECT="YOUR_PROJECT_ID"`.
- **`GOOGLE_APPLICATION_CREDENTIALS`** (string):
  - **Description:** The path to your Google Application Credentials JSON file.
  - **Example:** `export GOOGLE_APPLICATION_CREDENTIALS="/path/to/your/credentials.json"`
- **`OTLP_GOOGLE_CLOUD_PROJECT`**:
  - Your Google Cloud Project ID for Telemetry in Google Cloud
  - Example: `export OTLP_GOOGLE_CLOUD_PROJECT="YOUR_PROJECT_ID"`.
- **`GOOGLE_CLOUD_LOCATION`**:
  - Your Google Cloud Project Location (e.g., us-central1).
  - Required for using Vertex AI in non express mode.
  - Example: `export GOOGLE_CLOUD_LOCATION="YOUR_PROJECT_LOCATION"`.
- **`GEMINI_SANDBOX`**:
  - Alternative to the `sandbox` setting in `settings.json`.
  - Accepts `true`, `false`, `docker`, `podman`, or a custom command string.
- **`SEATBELT_PROFILE`** (macOS specific):
  - Switches the Seatbelt (`sandbox-exec`) profile on macOS.
  - `permissive-open`: (Default) Restricts writes to the project folder (and a few other folders, see `packages/cli/src/utils/sandbox-macos-permissive-open.sb`) but allows other operations.
  - `strict`: Uses a strict profile that declines operations by default.
  - `<profile_name>`: Uses a custom profile. To define a custom profile, create a file named `sandbox-macos-<profile_name>.sb` in your project's `.gemini/` directory (e.g., `my-project/.gemini/sandbox-macos-custom.sb`).
- **`DEBUG` or `DEBUG_MODE`** (often used by underlying libraries or the CLI itself):
  - Set to `true` or `1` to enable verbose debug logging, which can be helpful for troubleshooting.
  - **Note:** These variables are automatically excluded from project `.env` files by default to prevent interference with gemini-cli behavior. Use `.gemini/.env` files if you need to set these for gemini-cli specifically.
- **`NO_COLOR`**:
  - Set to any value to disable all color output in the CLI.
- **`CLI_TITLE`**:
  - Set to a string to customize the title of the CLI.
- **`CODE_ASSIST_ENDPOINT`**:
  - Specifies the endpoint for the code assist server.
  - This is useful for development and testing.

## Command-Line Arguments

Arguments passed directly when running the CLI can override other configurations for that specific session.

- **`--model <model_name>`** (**`-m <model_name>`**):
  - Specifies the Gemini model to use for this session.
  - Example: `npm start -- --model gemini-1.5-pro-latest`
- **`--prompt <your_prompt>`** (**`-p <your_prompt>`**):
  - Used to pass a prompt directly to the command. This invokes Gemini CLI in a non-interactive mode.
- **`--prompt-interactive <your_prompt>`** (**`-i <your_prompt>`**):
  - Starts an interactive session with the provided prompt as the initial input.
  - The prompt is processed within the interactive session, not before it.
  - Cannot be used when piping input from stdin.
  - Example: `gemini -i "explain this code"`
- **`--sandbox`** (**`-s`**):
  - Enables sandbox mode for this session.
- **`--sandbox-image`**:
  - Sets the sandbox image URI.
- **`--debug`** (**`-d`**):
  - Enables debug mode for this session, providing more verbose output.
- **`--all-files`** (**`-a`**):
  - If set, recursively includes all files within the current directory as context for the prompt.
- **`--help`** (or **`-h`**):
  - Displays help information about command-line arguments.
- **`--show-memory-usage`**:
  - Displays the current memory usage.
- **`--yolo`**:
  - Enables YOLO mode, which automatically approves all tool calls.
- **`--approval-mode <mode>`**:
  - Sets the approval mode for tool calls. Available modes:
    - `default`: Prompt for approval on each tool call (default behavior)
    - `auto_edit`: Automatically approve edit tools (replace, write_file) while prompting for others
    - `yolo`: Automatically approve all tool calls (equivalent to `--yolo`)
  - Cannot be used together with `--yolo`. Use `--approval-mode=yolo` instead of `--yolo` for the new unified approach.
  - Example: `gemini --approval-mode auto_edit`
- **`--allowed-tools <tool1,tool2,...>`**:
  - A comma-separated list of tool names that will bypass the confirmation dialog.
  - Example: `gemini --allowed-tools "ShellTool(git status)"`
- **`--telemetry`**:
  - Enables [telemetry](../telemetry.md).
- **`--telemetry-target`**:
  - Sets the telemetry target. See [telemetry](../telemetry.md) for more information.
- **`--telemetry-otlp-endpoint`**:
  - Sets the OTLP endpoint for telemetry. See [telemetry](../telemetry.md) for more information.
- **`--telemetry-otlp-protocol`**:
  - Sets the OTLP protocol for telemetry (`grpc` or `http`). Defaults to `grpc`. See [telemetry](../telemetry.md) for more information.
- **`--telemetry-log-prompts`**:
  - Enables logging of prompts for telemetry. See [telemetry](../telemetry.md) for more information.
- **`--checkpointing`**:
  - Enables [checkpointing](../checkpointing.md).
- **`--extensions <extension_name ...>`** (**`-e <extension_name ...>`**):
  - Specifies a list of extensions to use for the session. If not provided, all available extensions are used.
  - Use the special term `gemini -e none` to disable all extensions.
  - Example: `gemini -e my-extension -e my-other-extension`
- **`--list-extensions`** (**`-l`**):
  - Lists all available extensions and exits.
- **`--proxy`**:
  - Sets the proxy for the CLI.
  - Example: `--proxy http://localhost:7890`.
- **`--include-directories <dir1,dir2,...>`**:
  - Includes additional directories in the workspace for multi-directory support.
  - Can be specified multiple times or as comma-separated values.
  - 5 directories can be added at maximum.
  - Example: `--include-directories /path/to/project1,/path/to/project2` or `--include-directories /path/to/project1 --include-directories /path/to/project2`
- **`--screen-reader`**:
  - Enables screen reader mode for accessibility.
- **`--version`**:
  - Displays the version of the CLI.

## Context Files (Hierarchical Instructional Context)

While not strictly configuration for the CLI's _behavior_, context files (defaulting to `GEMINI.md` but configurable via the `context.fileName` setting) are crucial for configuring the _instructional context_ (also referred to as "memory") provided to the Gemini model. This powerful feature allows you to give project-specific instructions, coding style guides, or any relevant background information to the AI, making its responses more tailored and accurate to your needs. The CLI includes UI elements, such as an indicator in the footer showing the number of loaded context files, to keep you informed about the active context.

- **Purpose:** These Markdown files contain instructions, guidelines, or context that you want the Gemini model to be aware of during your interactions. The system is designed to manage this instructional context hierarchically.

### Example Context File Content (e.g., `GEMINI.md`)

Here's a conceptual example of what a context file at the root of a TypeScript project might contain:

```markdown
# Project: My Awesome TypeScript Library

## General Instructions:

- When generating new TypeScript code, please follow the existing coding style.
- Ensure all new functions and classes have JSDoc comments.
- Prefer functional programming paradigms where appropriate.
- All code should be compatible with TypeScript 5.0 and Node.js 20+.

## Coding Style:

- Use 2 spaces for indentation.
- Interface names should be prefixed with `I` (e.g., `IUserService`).
- Private class members should be prefixed with an underscore (`_`).
- Always use strict equality (`===` and `!==`).

## Specific Component: `src/api/client.ts`

- This file handles all outbound API requests.
- When adding new API call functions, ensure they include robust error handling and logging.
- Use the existing `fetchWithRetry` utility for all GET requests.

## Regarding Dependencies:

- Avoid introducing new external dependencies unless absolutely necessary.
- If a new dependency is required, please state the reason.
```

This example demonstrates how you can provide general project context, specific coding conventions, and even notes about particular files or components. The more relevant and precise your context files are, the better the AI can assist you. Project-specific context files are highly encouraged to establish conventions and context.

- **Hierarchical Loading and Precedence:** The CLI implements a sophisticated hierarchical memory system by loading context files (e.g., `GEMINI.md`) from several locations. Content from files lower in this list (more specific) typically overrides or supplements content from files higher up (more general). The exact concatenation order and final context can be inspected using the `/memory show` command. The typical loading order is:
  1.  **Global Context File:**
      - Location: `~/.gemini/<configured-context-filename>` (e.g., `~/.gemini/GEMINI.md` in your user home directory).
      - Scope: Provides default instructions for all your projects.
  2.  **Project Root & Ancestors Context Files:**
      - Location: The CLI searches for the configured context file in the current working directory and then in each parent directory up to either the project root (identified by a `.git` folder) or your home directory.
      - Scope: Provides context relevant to the entire project or a significant portion of it.
  3.  **Sub-directory Context Files (Contextual/Local):**
      - Location: The CLI also scans for the configured context file in subdirectories _below_ the current working directory (respecting common ignore patterns like `node_modules`, `.git`, etc.). The breadth of this search is limited to 200 directories by default, but can be configured with the `context.discoveryMaxDirs` setting in your `settings.json` file.
      - Scope: Allows for highly specific instructions relevant to a particular component, module, or subsection of your project.
- **Concatenation & UI Indication:** The contents of all found context files are concatenated (with separators indicating their origin and path) and provided as part of the system prompt to the Gemini model. The CLI footer displays the count of loaded context files, giving you a quick visual cue about the active instructional context.
- **Importing Content:** You can modularize your context files by importing other Markdown files using the `@path/to/file.md` syntax. For more details, see the [Memory Import Processor documentation](../core/memport.md).
- **Commands for Memory Management:**
  - Use `/memory refresh` to force a re-scan and reload of all context files from all configured locations. This updates the AI's instructional context.
  - Use `/memory show` to display the combined instructional context currently loaded, allowing you to verify the hierarchy and content being used by the AI.
  - See the [Commands documentation](./commands.md#memory) for full details on the `/memory` command and its sub-commands (`show` and `refresh`).

By understanding and utilizing these configuration layers and the hierarchical nature of context files, you can effectively manage the AI's memory and tailor the Gemini CLI's responses to your specific needs and projects.

## Sandboxing

The Gemini CLI can execute potentially unsafe operations (like shell commands and file modifications) within a sandboxed environment to protect your system.

Sandboxing is disabled by default, but you can enable it in a few ways:

- Using `--sandbox` or `-s` flag.
- Setting `GEMINI_SANDBOX` environment variable.
- Sandbox is enabled when using `--yolo` or `--approval-mode=yolo` by default.

By default, it uses a pre-built `gemini-cli-sandbox` Docker image.

For project-specific sandboxing needs, you can create a custom Dockerfile at `.gemini/sandbox.Dockerfile` in your project's root directory. This Dockerfile can be based on the base sandbox image:

```dockerfile
FROM gemini-cli-sandbox

# Add your custom dependencies or configurations here
# For example:
# RUN apt-get update && apt-get install -y some-package
# COPY ./my-config /app/my-config
```

When `.gemini/sandbox.Dockerfile` exists, you can use `BUILD_SANDBOX` environment variable when running Gemini CLI to automatically build the custom sandbox image:

```bash
BUILD_SANDBOX=1 gemini -s
```

## Usage Statistics

To help us improve the Gemini CLI, we collect anonymized usage statistics. This data helps us understand how the CLI is used, identify common issues, and prioritize new features.

**What we collect:**

- **Tool Calls:** We log the names of the tools that are called, whether they succeed or fail, and how long they take to execute. We do not collect the arguments passed to the tools or any data returned by them.
- **API Requests:** We log the Gemini model used for each request, the duration of the request, and whether it was successful. We do not collect the content of the prompts or responses.
- **Session Information:** We collect information about the configuration of the CLI, such as the enabled tools and the approval mode.

**What we DON'T collect:**

- **Personally Identifiable Information (PII):** We do not collect any personal information, such as your name, email address, or API keys.
- **Prompt and Response Content:** We do not log the content of your prompts or the responses from the Gemini model.
- **File Content:** We do not log the content of any files that are read or written by the CLI.

**How to opt out:**

You can opt out of usage statistics collection at any time by setting the `usageStatisticsEnabled` property to `false` under the `privacy` category in your `settings.json` file:

```json
{
  "privacy": {
    "usageStatisticsEnabled": false
  }
}
```<|MERGE_RESOLUTION|>--- conflicted
+++ resolved
@@ -90,6 +90,11 @@
   - **Description:** Hide the window title bar.
   - **Default:** `false`
 
+- **`showStatusInTitle`** (boolean):
+  - **Description:** Shows the current operational status of the CLI in the terminal window's title. This is useful for seeing the current status when the window is minimized.
+  - **Default:** `false`
+  - **Example:** `"showStatusInTitle": true`
+
 - **`ui.hideTips`** (boolean):
   - **Description:** Hide helpful tips in the UI.
   - **Default:** `false`
@@ -232,18 +237,8 @@
   - **Description:** Enable folder trust feature for enhanced security.
   - **Default:** `false`
 
-<<<<<<< HEAD
-- **`showStatusInTitle`** (boolean):
-  - **Description:** Shows the current operational status of the CLI in the terminal window's title. This is useful for seeing the current status when the window is minimized.
-  - **Default:** `false`
-  - **Example:** `"showStatusInTitle": true`
-
-- **`sandbox`** (boolean or string):
-  - **Description:** Controls whether and how to use sandboxing for tool execution. If set to `true`, Gemini CLI uses a pre-built `gemini-cli-sandbox` Docker image. For more information, see [Sandboxing](#sandboxing).
-=======
 - **`security.folderTrust.enabled`** (boolean):
   - **Description:** Setting to track whether Folder trust is enabled.
->>>>>>> 2a0e69d8
   - **Default:** `false`
 
 - **`security.auth.selectedType`** (string):
